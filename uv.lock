version = 1
revision = 1
requires-python = "==3.11.11"

[[package]]
name = "black"
version = "24.10.0"
source = { registry = "https://pypi.org/simple" }
dependencies = [
    { name = "click" },
    { name = "mypy-extensions" },
    { name = "packaging" },
    { name = "pathspec" },
    { name = "platformdirs" },
]
sdist = { url = "https://files.pythonhosted.org/packages/d8/0d/cc2fb42b8c50d80143221515dd7e4766995bd07c56c9a3ed30baf080b6dc/black-24.10.0.tar.gz", hash = "sha256:846ea64c97afe3bc677b761787993be4991810ecc7a4a937816dd6bddedc4875", size = 645813 }
wheels = [
    { url = "https://files.pythonhosted.org/packages/c2/cc/7496bb63a9b06a954d3d0ac9fe7a73f3bf1cd92d7a58877c27f4ad1e9d41/black-24.10.0-cp311-cp311-macosx_10_9_x86_64.whl", hash = "sha256:5a2221696a8224e335c28816a9d331a6c2ae15a2ee34ec857dcf3e45dbfa99ad", size = 1607468 },
    { url = "https://files.pythonhosted.org/packages/2b/e3/69a738fb5ba18b5422f50b4f143544c664d7da40f09c13969b2fd52900e0/black-24.10.0-cp311-cp311-macosx_11_0_arm64.whl", hash = "sha256:f9da3333530dbcecc1be13e69c250ed8dfa67f43c4005fb537bb426e19200d50", size = 1437270 },
    { url = "https://files.pythonhosted.org/packages/c9/9b/2db8045b45844665c720dcfe292fdaf2e49825810c0103e1191515fc101a/black-24.10.0-cp311-cp311-manylinux_2_17_x86_64.manylinux2014_x86_64.manylinux_2_28_x86_64.whl", hash = "sha256:4007b1393d902b48b36958a216c20c4482f601569d19ed1df294a496eb366392", size = 1737061 },
    { url = "https://files.pythonhosted.org/packages/a3/95/17d4a09a5be5f8c65aa4a361444d95edc45def0de887810f508d3f65db7a/black-24.10.0-cp311-cp311-win_amd64.whl", hash = "sha256:394d4ddc64782e51153eadcaaca95144ac4c35e27ef9b0a42e121ae7e57a9175", size = 1423293 },
    { url = "https://files.pythonhosted.org/packages/8d/a7/4b27c50537ebca8bec139b872861f9d2bf501c5ec51fcf897cb924d9e264/black-24.10.0-py3-none-any.whl", hash = "sha256:3bb2b7a1f7b685f85b11fed1ef10f8a9148bceb49853e47a294a3dd963c1dd7d", size = 206898 },
]

[[package]]
name = "click"
version = "8.1.8"
source = { registry = "https://pypi.org/simple" }
dependencies = [
    { name = "colorama", marker = "sys_platform == 'win32'" },
]
sdist = { url = "https://files.pythonhosted.org/packages/b9/2e/0090cbf739cee7d23781ad4b89a9894a41538e4fcf4c31dcdd705b78eb8b/click-8.1.8.tar.gz", hash = "sha256:ed53c9d8990d83c2a27deae68e4ee337473f6330c040a31d4225c9574d16096a", size = 226593 }
wheels = [
    { url = "https://files.pythonhosted.org/packages/7e/d4/7ebdbd03970677812aac39c869717059dbb71a4cfc033ca6e5221787892c/click-8.1.8-py3-none-any.whl", hash = "sha256:63c132bbbed01578a06712a2d1f497bb62d9c1c0d329b7903a866228027263b2", size = 98188 },
]

[[package]]
name = "colorama"
version = "0.4.6"
source = { registry = "https://pypi.org/simple" }
sdist = { url = "https://files.pythonhosted.org/packages/d8/53/6f443c9a4a8358a93a6792e2acffb9d9d5cb0a5cfd8802644b7b1c9a02e4/colorama-0.4.6.tar.gz", hash = "sha256:08695f5cb7ed6e0531a20572697297273c47b8cae5a63ffc6d6ed5c201be6e44", size = 27697 }
wheels = [
    { url = "https://files.pythonhosted.org/packages/d1/d6/3965ed04c63042e047cb6a3e6ed1a63a35087b6a609aa3a15ed8ac56c221/colorama-0.4.6-py2.py3-none-any.whl", hash = "sha256:4f1d9991f5acc0ca119f9d443620b77f9d6b33703e51011c16baf57afb285fc6", size = 25335 },
]

[[package]]
name = "coverage"
version = "7.6.12"
source = { registry = "https://pypi.org/simple" }
sdist = { url = "https://files.pythonhosted.org/packages/0c/d6/2b53ab3ee99f2262e6f0b8369a43f6d66658eab45510331c0b3d5c8c4272/coverage-7.6.12.tar.gz", hash = "sha256:48cfc4641d95d34766ad41d9573cc0f22a48aa88d22657a1fe01dca0dbae4de2", size = 805941 }
wheels = [
    { url = "https://files.pythonhosted.org/packages/64/2d/da78abbfff98468c91fd63a73cccdfa0e99051676ded8dd36123e3a2d4d5/coverage-7.6.12-cp311-cp311-macosx_10_9_x86_64.whl", hash = "sha256:e18aafdfb3e9ec0d261c942d35bd7c28d031c5855dadb491d2723ba54f4c3015", size = 208464 },
    { url = "https://files.pythonhosted.org/packages/31/f2/c269f46c470bdabe83a69e860c80a82e5e76840e9f4bbd7f38f8cebbee2f/coverage-7.6.12-cp311-cp311-macosx_11_0_arm64.whl", hash = "sha256:66fe626fd7aa5982cdebad23e49e78ef7dbb3e3c2a5960a2b53632f1f703ea45", size = 208893 },
    { url = "https://files.pythonhosted.org/packages/47/63/5682bf14d2ce20819998a49c0deadb81e608a59eed64d6bc2191bc8046b9/coverage-7.6.12-cp311-cp311-manylinux_2_17_aarch64.manylinux2014_aarch64.whl", hash = "sha256:0ef01d70198431719af0b1f5dcbefc557d44a190e749004042927b2a3fed0702", size = 241545 },
    { url = "https://files.pythonhosted.org/packages/6a/b6/6b6631f1172d437e11067e1c2edfdb7238b65dff965a12bce3b6d1bf2be2/coverage-7.6.12-cp311-cp311-manylinux_2_5_i686.manylinux1_i686.manylinux_2_17_i686.manylinux2014_i686.whl", hash = "sha256:07e92ae5a289a4bc4c0aae710c0948d3c7892e20fd3588224ebe242039573bf0", size = 239230 },
    { url = "https://files.pythonhosted.org/packages/c7/01/9cd06cbb1be53e837e16f1b4309f6357e2dfcbdab0dd7cd3b1a50589e4e1/coverage-7.6.12-cp311-cp311-manylinux_2_5_x86_64.manylinux1_x86_64.manylinux_2_17_x86_64.manylinux2014_x86_64.whl", hash = "sha256:e695df2c58ce526eeab11a2e915448d3eb76f75dffe338ea613c1201b33bab2f", size = 241013 },
    { url = "https://files.pythonhosted.org/packages/4b/26/56afefc03c30871326e3d99709a70d327ac1f33da383cba108c79bd71563/coverage-7.6.12-cp311-cp311-musllinux_1_2_aarch64.whl", hash = "sha256:d74c08e9aaef995f8c4ef6d202dbd219c318450fe2a76da624f2ebb9c8ec5d9f", size = 239750 },
    { url = "https://files.pythonhosted.org/packages/dd/ea/88a1ff951ed288f56aa561558ebe380107cf9132facd0b50bced63ba7238/coverage-7.6.12-cp311-cp311-musllinux_1_2_i686.whl", hash = "sha256:e995b3b76ccedc27fe4f477b349b7d64597e53a43fc2961db9d3fbace085d69d", size = 238462 },
    { url = "https://files.pythonhosted.org/packages/6e/d4/1d9404566f553728889409eff82151d515fbb46dc92cbd13b5337fa0de8c/coverage-7.6.12-cp311-cp311-musllinux_1_2_x86_64.whl", hash = "sha256:b1f097878d74fe51e1ddd1be62d8e3682748875b461232cf4b52ddc6e6db0bba", size = 239307 },
    { url = "https://files.pythonhosted.org/packages/12/c1/e453d3b794cde1e232ee8ac1d194fde8e2ba329c18bbf1b93f6f5eef606b/coverage-7.6.12-cp311-cp311-win32.whl", hash = "sha256:1f7ffa05da41754e20512202c866d0ebfc440bba3b0ed15133070e20bf5aeb5f", size = 211117 },
    { url = "https://files.pythonhosted.org/packages/d5/db/829185120c1686fa297294f8fcd23e0422f71070bf85ef1cc1a72ecb2930/coverage-7.6.12-cp311-cp311-win_amd64.whl", hash = "sha256:e216c5c45f89ef8971373fd1c5d8d1164b81f7f5f06bbf23c37e7908d19e8558", size = 212019 },
    { url = "https://files.pythonhosted.org/packages/fb/b2/f655700e1024dec98b10ebaafd0cedbc25e40e4abe62a3c8e2ceef4f8f0a/coverage-7.6.12-py3-none-any.whl", hash = "sha256:eb8668cfbc279a536c633137deeb9435d2962caec279c3f8cf8b91fff6ff8953", size = 200552 },
]

[[package]]
name = "dt-model"
version = "0.0.1"
<<<<<<< HEAD
source = { git = "https://github.com/fbk-most/dt-model?rev=fix%2Fpythonversion#f25f90bc81546fc4d4149e62b384c970f15f2a77" }
=======
source = { git = "https://github.com/fbk-most/dt-model?rev=main#efded93eee8956508faa265b3c5e071a48d11b23" }
>>>>>>> ba5f9a7f
dependencies = [
    { name = "numpy" },
    { name = "pandas" },
    { name = "scipy" },
    { name = "sympy" },
]

[[package]]
name = "iniconfig"
version = "2.0.0"
source = { registry = "https://pypi.org/simple" }
sdist = { url = "https://files.pythonhosted.org/packages/d7/4b/cbd8e699e64a6f16ca3a8220661b5f83792b3017d0f79807cb8708d33913/iniconfig-2.0.0.tar.gz", hash = "sha256:2d91e135bf72d31a410b17c16da610a82cb55f6b0477d1a902134b24a455b8b3", size = 4646 }
wheels = [
    { url = "https://files.pythonhosted.org/packages/ef/a6/62565a6e1cf69e10f5727360368e451d4b7f58beeac6173dc9db836a5b46/iniconfig-2.0.0-py3-none-any.whl", hash = "sha256:b6a85871a79d2e3b22d2d1b94ac2824226a63c6b741c88f7ae975f18b6778374", size = 5892 },
]

[[package]]
name = "mpmath"
version = "1.3.0"
source = { registry = "https://pypi.org/simple" }
sdist = { url = "https://files.pythonhosted.org/packages/e0/47/dd32fa426cc72114383ac549964eecb20ecfd886d1e5ccf5340b55b02f57/mpmath-1.3.0.tar.gz", hash = "sha256:7a28eb2a9774d00c7bc92411c19a89209d5da7c4c9a9e227be8330a23a25b91f", size = 508106 }
wheels = [
    { url = "https://files.pythonhosted.org/packages/43/e3/7d92a15f894aa0c9c4b49b8ee9ac9850d6e63b03c9c32c0367a13ae62209/mpmath-1.3.0-py3-none-any.whl", hash = "sha256:a0b2b9fe80bbcd81a6647ff13108738cfb482d481d826cc0e02f5b35e5c88d2c", size = 536198 },
]

[[package]]
name = "mypy-extensions"
version = "1.0.0"
source = { registry = "https://pypi.org/simple" }
sdist = { url = "https://files.pythonhosted.org/packages/98/a4/1ab47638b92648243faf97a5aeb6ea83059cc3624972ab6b8d2316078d3f/mypy_extensions-1.0.0.tar.gz", hash = "sha256:75dbf8955dc00442a438fc4d0666508a9a97b6bd41aa2f0ffe9d2f2725af0782", size = 4433 }
wheels = [
    { url = "https://files.pythonhosted.org/packages/2a/e2/5d3f6ada4297caebe1a2add3b126fe800c96f56dbe5d1988a2cbe0b267aa/mypy_extensions-1.0.0-py3-none-any.whl", hash = "sha256:4392f6c0eb8a5668a69e23d168ffa70f0be9ccfd32b5cc2d26a34ae5b844552d", size = 4695 },
]

[[package]]
name = "numpy"
version = "2.2.2"
source = { registry = "https://pypi.org/simple" }
sdist = { url = "https://files.pythonhosted.org/packages/ec/d0/c12ddfd3a02274be06ffc71f3efc6d0e457b0409c4481596881e748cb264/numpy-2.2.2.tar.gz", hash = "sha256:ed6906f61834d687738d25988ae117683705636936cc605be0bb208b23df4d8f", size = 20233295 }
wheels = [
    { url = "https://files.pythonhosted.org/packages/21/67/32c68756eed84df181c06528ff57e09138f893c4653448c4967311e0f992/numpy-2.2.2-cp311-cp311-macosx_10_9_x86_64.whl", hash = "sha256:642199e98af1bd2b6aeb8ecf726972d238c9877b0f6e8221ee5ab945ec8a2189", size = 21220002 },
    { url = "https://files.pythonhosted.org/packages/3b/89/f43bcad18f2b2e5814457b1c7f7b0e671d0db12c8c0e43397ab8cb1831ed/numpy-2.2.2-cp311-cp311-macosx_11_0_arm64.whl", hash = "sha256:6d9fc9d812c81e6168b6d405bf00b8d6739a7f72ef22a9214c4241e0dc70b323", size = 14391215 },
    { url = "https://files.pythonhosted.org/packages/9c/e6/efb8cd6122bf25e86e3dd89d9dbfec9e6861c50e8810eed77d4be59b51c6/numpy-2.2.2-cp311-cp311-macosx_14_0_arm64.whl", hash = "sha256:c7d1fd447e33ee20c1f33f2c8e6634211124a9aabde3c617687d8b739aa69eac", size = 5391918 },
    { url = "https://files.pythonhosted.org/packages/47/e2/fccf89d64d9b47ffb242823d4e851fc9d36fa751908c9aac2807924d9b4e/numpy-2.2.2-cp311-cp311-macosx_14_0_x86_64.whl", hash = "sha256:451e854cfae0febe723077bd0cf0a4302a5d84ff25f0bfece8f29206c7bed02e", size = 6933133 },
    { url = "https://files.pythonhosted.org/packages/34/22/5ece749c0e5420a9380eef6fbf83d16a50010bd18fef77b9193d80a6760e/numpy-2.2.2-cp311-cp311-manylinux_2_17_aarch64.manylinux2014_aarch64.whl", hash = "sha256:bd249bc894af67cbd8bad2c22e7cbcd46cf87ddfca1f1289d1e7e54868cc785c", size = 14338187 },
    { url = "https://files.pythonhosted.org/packages/5b/86/caec78829311f62afa6fa334c8dfcd79cffb4d24bcf96ee02ae4840d462b/numpy-2.2.2-cp311-cp311-manylinux_2_17_x86_64.manylinux2014_x86_64.whl", hash = "sha256:02935e2c3c0c6cbe9c7955a8efa8908dd4221d7755644c59d1bba28b94fd334f", size = 16393429 },
    { url = "https://files.pythonhosted.org/packages/c8/4e/0c25f74c88239a37924577d6ad780f3212a50f4b4b5f54f5e8c918d726bd/numpy-2.2.2-cp311-cp311-musllinux_1_2_aarch64.whl", hash = "sha256:a972cec723e0563aa0823ee2ab1df0cb196ed0778f173b381c871a03719d4826", size = 15559103 },
    { url = "https://files.pythonhosted.org/packages/d4/bd/d557f10fa50dc4d5871fb9606af563249b66af2fc6f99041a10e8757c6f1/numpy-2.2.2-cp311-cp311-musllinux_1_2_x86_64.whl", hash = "sha256:d6d6a0910c3b4368d89dde073e630882cdb266755565155bc33520283b2d9df8", size = 18182967 },
    { url = "https://files.pythonhosted.org/packages/30/e9/66cc0f66386d78ed89e45a56e2a1d051e177b6e04477c4a41cd590ef4017/numpy-2.2.2-cp311-cp311-win32.whl", hash = "sha256:860fd59990c37c3ef913c3ae390b3929d005243acca1a86facb0773e2d8d9e50", size = 6571499 },
    { url = "https://files.pythonhosted.org/packages/66/a3/4139296b481ae7304a43581046b8f0a20da6a0dfe0ee47a044cade796603/numpy-2.2.2-cp311-cp311-win_amd64.whl", hash = "sha256:da1eeb460ecce8d5b8608826595c777728cdf28ce7b5a5a8c8ac8d949beadcf2", size = 12919805 },
]

[[package]]
name = "packaging"
version = "24.2"
source = { registry = "https://pypi.org/simple" }
sdist = { url = "https://files.pythonhosted.org/packages/d0/63/68dbb6eb2de9cb10ee4c9c14a0148804425e13c4fb20d61cce69f53106da/packaging-24.2.tar.gz", hash = "sha256:c228a6dc5e932d346bc5739379109d49e8853dd8223571c7c5b55260edc0b97f", size = 163950 }
wheels = [
    { url = "https://files.pythonhosted.org/packages/88/ef/eb23f262cca3c0c4eb7ab1933c3b1f03d021f2c48f54763065b6f0e321be/packaging-24.2-py3-none-any.whl", hash = "sha256:09abb1bccd265c01f4a3aa3f7a7db064b36514d2cba19a2f694fe6150451a759", size = 65451 },
]

[[package]]
name = "pandas"
version = "2.2.3"
source = { registry = "https://pypi.org/simple" }
dependencies = [
    { name = "numpy" },
    { name = "python-dateutil" },
    { name = "pytz" },
    { name = "tzdata" },
]
sdist = { url = "https://files.pythonhosted.org/packages/9c/d6/9f8431bacc2e19dca897724cd097b1bb224a6ad5433784a44b587c7c13af/pandas-2.2.3.tar.gz", hash = "sha256:4f18ba62b61d7e192368b84517265a99b4d7ee8912f8708660fb4a366cc82667", size = 4399213 }
wheels = [
    { url = "https://files.pythonhosted.org/packages/a8/44/d9502bf0ed197ba9bf1103c9867d5904ddcaf869e52329787fc54ed70cc8/pandas-2.2.3-cp311-cp311-macosx_10_9_x86_64.whl", hash = "sha256:66108071e1b935240e74525006034333f98bcdb87ea116de573a6a0dccb6c039", size = 12602222 },
    { url = "https://files.pythonhosted.org/packages/52/11/9eac327a38834f162b8250aab32a6781339c69afe7574368fffe46387edf/pandas-2.2.3-cp311-cp311-macosx_11_0_arm64.whl", hash = "sha256:7c2875855b0ff77b2a64a0365e24455d9990730d6431b9e0ee18ad8acee13dbd", size = 11321274 },
    { url = "https://files.pythonhosted.org/packages/45/fb/c4beeb084718598ba19aa9f5abbc8aed8b42f90930da861fcb1acdb54c3a/pandas-2.2.3-cp311-cp311-manylinux2014_aarch64.manylinux_2_17_aarch64.whl", hash = "sha256:cd8d0c3be0515c12fed0bdbae072551c8b54b7192c7b1fda0ba56059a0179698", size = 15579836 },
    { url = "https://files.pythonhosted.org/packages/cd/5f/4dba1d39bb9c38d574a9a22548c540177f78ea47b32f99c0ff2ec499fac5/pandas-2.2.3-cp311-cp311-manylinux_2_17_x86_64.manylinux2014_x86_64.whl", hash = "sha256:c124333816c3a9b03fbeef3a9f230ba9a737e9e5bb4060aa2107a86cc0a497fc", size = 13058505 },
    { url = "https://files.pythonhosted.org/packages/b9/57/708135b90391995361636634df1f1130d03ba456e95bcf576fada459115a/pandas-2.2.3-cp311-cp311-musllinux_1_2_aarch64.whl", hash = "sha256:63cc132e40a2e084cf01adf0775b15ac515ba905d7dcca47e9a251819c575ef3", size = 16744420 },
    { url = "https://files.pythonhosted.org/packages/86/4a/03ed6b7ee323cf30404265c284cee9c65c56a212e0a08d9ee06984ba2240/pandas-2.2.3-cp311-cp311-musllinux_1_2_x86_64.whl", hash = "sha256:29401dbfa9ad77319367d36940cd8a0b3a11aba16063e39632d98b0e931ddf32", size = 14440457 },
    { url = "https://files.pythonhosted.org/packages/ed/8c/87ddf1fcb55d11f9f847e3c69bb1c6f8e46e2f40ab1a2d2abadb2401b007/pandas-2.2.3-cp311-cp311-win_amd64.whl", hash = "sha256:3fc6873a41186404dad67245896a6e440baacc92f5b716ccd1bc9ed2995ab2c5", size = 11617166 },
]

[[package]]
name = "pathspec"
version = "0.12.1"
source = { registry = "https://pypi.org/simple" }
sdist = { url = "https://files.pythonhosted.org/packages/ca/bc/f35b8446f4531a7cb215605d100cd88b7ac6f44ab3fc94870c120ab3adbf/pathspec-0.12.1.tar.gz", hash = "sha256:a482d51503a1ab33b1c67a6c3813a26953dbdc71c31dacaef9a838c4e29f5712", size = 51043 }
wheels = [
    { url = "https://files.pythonhosted.org/packages/cc/20/ff623b09d963f88bfde16306a54e12ee5ea43e9b597108672ff3a408aad6/pathspec-0.12.1-py3-none-any.whl", hash = "sha256:a0d503e138a4c123b27490a4f7beda6a01c6f288df0e4a8b79c7eb0dc7b4cc08", size = 31191 },
]

[[package]]
name = "platformdirs"
version = "4.3.6"
source = { registry = "https://pypi.org/simple" }
sdist = { url = "https://files.pythonhosted.org/packages/13/fc/128cc9cb8f03208bdbf93d3aa862e16d376844a14f9a0ce5cf4507372de4/platformdirs-4.3.6.tar.gz", hash = "sha256:357fb2acbc885b0419afd3ce3ed34564c13c9b95c89360cd9563f73aa5e2b907", size = 21302 }
wheels = [
    { url = "https://files.pythonhosted.org/packages/3c/a6/bc1012356d8ece4d66dd75c4b9fc6c1f6650ddd5991e421177d9f8f671be/platformdirs-4.3.6-py3-none-any.whl", hash = "sha256:73e575e1408ab8103900836b97580d5307456908a03e92031bab39e4554cc3fb", size = 18439 },
]

[[package]]
name = "pluggy"
version = "1.5.0"
source = { registry = "https://pypi.org/simple" }
sdist = { url = "https://files.pythonhosted.org/packages/96/2d/02d4312c973c6050a18b314a5ad0b3210edb65a906f868e31c111dede4a6/pluggy-1.5.0.tar.gz", hash = "sha256:2cffa88e94fdc978c4c574f15f9e59b7f4201d439195c3715ca9e2486f1d0cf1", size = 67955 }
wheels = [
    { url = "https://files.pythonhosted.org/packages/88/5f/e351af9a41f866ac3f1fac4ca0613908d9a41741cfcf2228f4ad853b697d/pluggy-1.5.0-py3-none-any.whl", hash = "sha256:44e1ad92c8ca002de6377e165f3e0f1be63266ab4d554740532335b9d75ea669", size = 20556 },
]

[[package]]
name = "pytest"
version = "8.3.4"
source = { registry = "https://pypi.org/simple" }
dependencies = [
    { name = "colorama", marker = "sys_platform == 'win32'" },
    { name = "iniconfig" },
    { name = "packaging" },
    { name = "pluggy" },
]
sdist = { url = "https://files.pythonhosted.org/packages/05/35/30e0d83068951d90a01852cb1cef56e5d8a09d20c7f511634cc2f7e0372a/pytest-8.3.4.tar.gz", hash = "sha256:965370d062bce11e73868e0335abac31b4d3de0e82f4007408d242b4f8610761", size = 1445919 }
wheels = [
    { url = "https://files.pythonhosted.org/packages/11/92/76a1c94d3afee238333bc0a42b82935dd8f9cf8ce9e336ff87ee14d9e1cf/pytest-8.3.4-py3-none-any.whl", hash = "sha256:50e16d954148559c9a74109af1eaf0c945ba2d8f30f0a3d3335edde19788b6f6", size = 343083 },
]

[[package]]
name = "pytest-cov"
version = "6.0.0"
source = { registry = "https://pypi.org/simple" }
dependencies = [
    { name = "coverage" },
    { name = "pytest" },
]
sdist = { url = "https://files.pythonhosted.org/packages/be/45/9b538de8cef30e17c7b45ef42f538a94889ed6a16f2387a6c89e73220651/pytest-cov-6.0.0.tar.gz", hash = "sha256:fde0b595ca248bb8e2d76f020b465f3b107c9632e6a1d1705f17834c89dcadc0", size = 66945 }
wheels = [
    { url = "https://files.pythonhosted.org/packages/36/3b/48e79f2cd6a61dbbd4807b4ed46cb564b4fd50a76166b1c4ea5c1d9e2371/pytest_cov-6.0.0-py3-none-any.whl", hash = "sha256:eee6f1b9e61008bd34975a4d5bab25801eb31898b032dd55addc93e96fcaaa35", size = 22949 },
]

[[package]]
name = "python-dateutil"
version = "2.9.0.post0"
source = { registry = "https://pypi.org/simple" }
dependencies = [
    { name = "six" },
]
sdist = { url = "https://files.pythonhosted.org/packages/66/c0/0c8b6ad9f17a802ee498c46e004a0eb49bc148f2fd230864601a86dcf6db/python-dateutil-2.9.0.post0.tar.gz", hash = "sha256:37dd54208da7e1cd875388217d5e00ebd4179249f90fb72437e91a35459a0ad3", size = 342432 }
wheels = [
    { url = "https://files.pythonhosted.org/packages/ec/57/56b9bcc3c9c6a792fcbaf139543cee77261f3651ca9da0c93f5c1221264b/python_dateutil-2.9.0.post0-py2.py3-none-any.whl", hash = "sha256:a8b2bc7bffae282281c8140a97d3aa9c14da0b136dfe83f850eea9a5f7470427", size = 229892 },
]

[[package]]
name = "pytz"
version = "2024.2"
source = { registry = "https://pypi.org/simple" }
sdist = { url = "https://files.pythonhosted.org/packages/3a/31/3c70bf7603cc2dca0f19bdc53b4537a797747a58875b552c8c413d963a3f/pytz-2024.2.tar.gz", hash = "sha256:2aa355083c50a0f93fa581709deac0c9ad65cca8a9e9beac660adcbd493c798a", size = 319692 }
wheels = [
    { url = "https://files.pythonhosted.org/packages/11/c3/005fcca25ce078d2cc29fd559379817424e94885510568bc1bc53d7d5846/pytz-2024.2-py2.py3-none-any.whl", hash = "sha256:31c7c1817eb7fae7ca4b8c7ee50c72f93aa2dd863de768e1ef4245d426aa0725", size = 508002 },
]

[[package]]
name = "scipy"
version = "1.15.1"
source = { registry = "https://pypi.org/simple" }
dependencies = [
    { name = "numpy" },
]
sdist = { url = "https://files.pythonhosted.org/packages/76/c6/8eb0654ba0c7d0bb1bf67bf8fbace101a8e4f250f7722371105e8b6f68fc/scipy-1.15.1.tar.gz", hash = "sha256:033a75ddad1463970c96a88063a1df87ccfddd526437136b6ee81ff0312ebdf6", size = 59407493 }
wheels = [
    { url = "https://files.pythonhosted.org/packages/8e/2e/7b71312da9c2dabff53e7c9a9d08231bc34d9d8fdabe88a6f1155b44591c/scipy-1.15.1-cp311-cp311-macosx_10_13_x86_64.whl", hash = "sha256:5bd8d27d44e2c13d0c1124e6a556454f52cd3f704742985f6b09e75e163d20d2", size = 41424362 },
    { url = "https://files.pythonhosted.org/packages/81/8c/ab85f1aa1cc200c796532a385b6ebf6a81089747adc1da7482a062acc46c/scipy-1.15.1-cp311-cp311-macosx_12_0_arm64.whl", hash = "sha256:be3deeb32844c27599347faa077b359584ba96664c5c79d71a354b80a0ad0ce0", size = 32535910 },
    { url = "https://files.pythonhosted.org/packages/3b/9c/6f4b787058daa8d8da21ddff881b4320e28de4704a65ec147adb50cb2230/scipy-1.15.1-cp311-cp311-macosx_14_0_arm64.whl", hash = "sha256:5eb0ca35d4b08e95da99a9f9c400dc9f6c21c424298a0ba876fdc69c7afacedf", size = 24809398 },
    { url = "https://files.pythonhosted.org/packages/16/2b/949460a796df75fc7a1ee1becea202cf072edbe325ebe29f6d2029947aa7/scipy-1.15.1-cp311-cp311-macosx_14_0_x86_64.whl", hash = "sha256:74bb864ff7640dea310a1377d8567dc2cb7599c26a79ca852fc184cc851954ac", size = 27918045 },
    { url = "https://files.pythonhosted.org/packages/5f/36/67fe249dd7ccfcd2a38b25a640e3af7e59d9169c802478b6035ba91dfd6d/scipy-1.15.1-cp311-cp311-manylinux_2_17_aarch64.manylinux2014_aarch64.whl", hash = "sha256:667f950bf8b7c3a23b4199db24cb9bf7512e27e86d0e3813f015b74ec2c6e3df", size = 38332074 },
    { url = "https://files.pythonhosted.org/packages/fc/da/452e1119e6f720df3feb588cce3c42c5e3d628d4bfd4aec097bd30b7de0c/scipy-1.15.1-cp311-cp311-manylinux_2_17_x86_64.manylinux2014_x86_64.whl", hash = "sha256:395be70220d1189756068b3173853029a013d8c8dd5fd3d1361d505b2aa58fa7", size = 40588469 },
    { url = "https://files.pythonhosted.org/packages/7f/71/5f94aceeac99a4941478af94fe9f459c6752d497035b6b0761a700f5f9ff/scipy-1.15.1-cp311-cp311-musllinux_1_2_x86_64.whl", hash = "sha256:ce3a000cd28b4430426db2ca44d96636f701ed12e2b3ca1f2b1dd7abdd84b39a", size = 42965214 },
    { url = "https://files.pythonhosted.org/packages/af/25/caa430865749d504271757cafd24066d596217e83326155993980bc22f97/scipy-1.15.1-cp311-cp311-win_amd64.whl", hash = "sha256:3fe1d95944f9cf6ba77aa28b82dd6bb2a5b52f2026beb39ecf05304b8392864b", size = 43896034 },
]

[[package]]
name = "six"
version = "1.17.0"
source = { registry = "https://pypi.org/simple" }
sdist = { url = "https://files.pythonhosted.org/packages/94/e7/b2c673351809dca68a0e064b6af791aa332cf192da575fd474ed7d6f16a2/six-1.17.0.tar.gz", hash = "sha256:ff70335d468e7eb6ec65b95b99d3a2836546063f63acc5171de367e834932a81", size = 34031 }
wheels = [
    { url = "https://files.pythonhosted.org/packages/b7/ce/149a00dd41f10bc29e5921b496af8b574d8413afcd5e30dfa0ed46c2cc5e/six-1.17.0-py2.py3-none-any.whl", hash = "sha256:4721f391ed90541fddacab5acf947aa0d3dc7d27b2e1e8eda2be8970586c3274", size = 11050 },
]

[[package]]
name = "sympy"
version = "1.13.3"
source = { registry = "https://pypi.org/simple" }
dependencies = [
    { name = "mpmath" },
]
sdist = { url = "https://files.pythonhosted.org/packages/11/8a/5a7fd6284fa8caac23a26c9ddf9c30485a48169344b4bd3b0f02fef1890f/sympy-1.13.3.tar.gz", hash = "sha256:b27fd2c6530e0ab39e275fc9b683895367e51d5da91baa8d3d64db2565fec4d9", size = 7533196 }
wheels = [
    { url = "https://files.pythonhosted.org/packages/99/ff/c87e0622b1dadea79d2fb0b25ade9ed98954c9033722eb707053d310d4f3/sympy-1.13.3-py3-none-any.whl", hash = "sha256:54612cf55a62755ee71824ce692986f23c88ffa77207b30c1368eda4a7060f73", size = 6189483 },
]

[[package]]
name = "tzdata"
version = "2025.1"
source = { registry = "https://pypi.org/simple" }
sdist = { url = "https://files.pythonhosted.org/packages/43/0f/fa4723f22942480be4ca9527bbde8d43f6c3f2fe8412f00e7f5f6746bc8b/tzdata-2025.1.tar.gz", hash = "sha256:24894909e88cdb28bd1636c6887801df64cb485bd593f2fd83ef29075a81d694", size = 194950 }
wheels = [
    { url = "https://files.pythonhosted.org/packages/0f/dd/84f10e23edd882c6f968c21c2434fe67bd4a528967067515feca9e611e5e/tzdata-2025.1-py2.py3-none-any.whl", hash = "sha256:7e127113816800496f027041c570f50bcd464a020098a3b6b199517772303639", size = 346762 },
]

[[package]]
name = "yakof"
version = "0.1.0"
source = { editable = "." }
dependencies = [
    { name = "dt-model" },
    { name = "numpy" },
    { name = "sympy" },
]

[package.dev-dependencies]
dev = [
    { name = "black" },
    { name = "pytest" },
    { name = "pytest-cov" },
]

[package.metadata]
requires-dist = [
<<<<<<< HEAD
    { name = "dt-model", git = "https://github.com/fbk-most/dt-model?rev=fix%2Fpythonversion" },
=======
    { name = "dt-model", git = "https://github.com/fbk-most/dt-model?rev=main" },
>>>>>>> ba5f9a7f
    { name = "numpy" },
    { name = "sympy" },
]

[package.metadata.requires-dev]
dev = [
    { name = "black", specifier = ">=24.10.0" },
    { name = "pytest", specifier = ">=7.0.0" },
    { name = "pytest-cov", specifier = ">=4.0.0" },
]<|MERGE_RESOLUTION|>--- conflicted
+++ resolved
@@ -65,11 +65,7 @@
 [[package]]
 name = "dt-model"
 version = "0.0.1"
-<<<<<<< HEAD
-source = { git = "https://github.com/fbk-most/dt-model?rev=fix%2Fpythonversion#f25f90bc81546fc4d4149e62b384c970f15f2a77" }
-=======
 source = { git = "https://github.com/fbk-most/dt-model?rev=main#efded93eee8956508faa265b3c5e071a48d11b23" }
->>>>>>> ba5f9a7f
 dependencies = [
     { name = "numpy" },
     { name = "pandas" },
@@ -296,11 +292,7 @@
 
 [package.metadata]
 requires-dist = [
-<<<<<<< HEAD
-    { name = "dt-model", git = "https://github.com/fbk-most/dt-model?rev=fix%2Fpythonversion" },
-=======
     { name = "dt-model", git = "https://github.com/fbk-most/dt-model?rev=main" },
->>>>>>> ba5f9a7f
     { name = "numpy" },
     { name = "sympy" },
 ]
