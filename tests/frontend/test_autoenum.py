"""Tests for the yakof.frontend.autoenum module."""

# SPDX-License-Identifier: Apache-2.0

import pytest

from yakof import atomic
from yakof.frontend import abstract, autoenum, autonaming, bases, graph


# Define test bases and spaces
class TestBasis:
    axes = (1000,)


class OtherBasis:
    axes = (2000,)


@pytest.fixture
def test_space():
    return abstract.TensorSpace(TestBasis())


@pytest.fixture
def other_space():
    return abstract.TensorSpace(OtherBasis())


def test_enum_type_creation(test_space):
    """Test creation of enum types."""
    enum_type = autoenum.Type(test_space, "TestEnum")

    assert enum_type.name == "TestEnum"
    assert enum_type.space is test_space
    assert enum_type.basevalue > 0
<<<<<<< HEAD
    assert enum_type.basevalue % (1 << autoenum.BITS_PER_ENUM_SPACE) == 0  # Should be left-shifted
=======
    # Should be left-shifted
    assert enum_type.basevalue % (1 << autoenum.BITS_PER_ENUM_SPACE) == 0
>>>>>>> 2c06bd54


def test_enum_value_creation(test_space):
    """Test creation of enum values."""
    enum_type = autoenum.Type(test_space, "TestEnum")
    enum_value = autoenum.Value(enum_type, "TestValue")

    assert enum_value.name == "TestValue"
    assert (
        enum_value.value & (enum_type.basevalue) == enum_type.basevalue
    )  # Contains type's base value
    assert isinstance(enum_value.tensor, abstract.Tensor)
    assert enum_value.tensor.space is test_space


def test_enum_value_uniqueness(test_space):
    """Test that enum values in the same type have unique values."""
    enum_type = autoenum.Type(test_space, "TestEnum")
    value1 = autoenum.Value(enum_type, "Value1")
    value2 = autoenum.Value(enum_type, "Value2")

    assert value1.value != value2.value
    assert isinstance(value1.tensor.node, graph.constant)
    assert isinstance(value2.tensor.node, graph.constant)
    assert value1.tensor.node.value != value2.tensor.node.value


def test_enum_type_disjoint_ranges(test_space, other_space):
    """Test that different enum types have disjoint value ranges."""
    type1 = autoenum.Type(test_space, "Type1")
    type2 = autoenum.Type(other_space, "Type2")

    value1 = autoenum.Value(type1, "Value1")
    value2 = autoenum.Value(type2, "Value2")

    # Values from different enum types should have different ranges
    assert (value1.value & type1.basevalue) != (value2.value & type2.basevalue)


def test_autonaming_integration():
    """Test integration with autonaming context."""
    test_space = abstract.TensorSpace(TestBasis())

    with autonaming.context():
        weather_enum = autoenum.Type(test_space, "")
        sunny = autoenum.Value(weather_enum, "")
        cloudy = autoenum.Value(weather_enum, "")

    assert weather_enum.name == "weather_enum"
    assert sunny.name == "sunny"
    assert cloudy.name == "cloudy"

    # Tensor names should also be set
    assert sunny.tensor.name == "sunny"
    assert cloudy.tensor.name == "cloudy"


def test_tensor_comparison(test_space):
    """Test using enum values in tensor comparisons."""
    enum_type = autoenum.Type(test_space, "TestEnum")
    value1 = autoenum.Value(enum_type, "Value1")
    value2 = autoenum.Value(enum_type, "Value2")

    # Create a placeholder tensor in the same space
    tensor = test_space.placeholder("test_tensor")

    # Test tensor comparisons
    eq_tensor1 = tensor == value1.tensor
    eq_tensor2 = tensor == value2.tensor

    # Verify the comparisons created equality operations
    assert eq_tensor1.node.__class__.__name__ == "equal"
    assert eq_tensor2.node.__class__.__name__ == "equal"

    # Verify the correct values are being compared
    assert eq_tensor1.node.right.value == value1.value
    assert eq_tensor2.node.right.value == value2.value


def test_many_enum_values():
    """Test creating many enum values (not enough to hit the limit)."""
    test_space = abstract.TensorSpace(TestBasis())
    enum_type = autoenum.Type(test_space, "LargeEnum")

    # Create a moderate number of values
    values = [
        autoenum.Value(enum_type, f"Value{i}")
        for i in range(autoenum.max_unscaled_enum_value)
    ]

    # Check they're all unique
    unique_values = {v.value for v in values}
    assert len(unique_values) == autoenum.max_unscaled_enum_value


def test_value_id_overflow():
    """Test that an error is raised when too many enum values are created."""
    test_space = abstract.TensorSpace(TestBasis())
    enum_type = autoenum.Type(test_space, "OverflowTest")

<<<<<<< HEAD
    # Manually set the counter to near the limit
    enum_type.gen.add((1 << autoenum.BITS_PER_ENUM_SPACE) - 3)
=======
    # Exhaust the whole enum space
    allvalues = set()
    while True:
        try:
            value = autoenum.Value(enum_type, "")
            allvalues.add(value)
        except ValueError:
            break
>>>>>>> 2c06bd54

    # Ensure that we have the expected number of values
    assert len(allvalues) == autoenum.num_values_per_enum_space


def test_consecutive_enum_spaces():
    """Ensure that enum spaces are created with consecutive values."""
    # Create a first enumeration space
    test_space = abstract.TensorSpace(TestBasis())
    enum1 = autoenum.Type(test_space, "Enum1")

    # Exhaust the whole enum space
    allvalues = set()
    while True:
        try:
            value = autoenum.Value(enum1, "")
            allvalues.add(value)
        except ValueError:
            break

    # Get the max value
    maxvalue = max(v.value for v in allvalues)

    # Create a second enumeration space
    enum2 = autoenum.Type(test_space, "Enum2")
    firstvalue = autoenum.Value(enum2, "").value

    # Make sure they are contiguous
    assert firstvalue == maxvalue + 1


def test_id_generation():
    """Test the _next_id helper function directly."""
    counter = atomic.Int()

    # Generate a few IDs
    id1 = autoenum._next_id(counter)
    id2 = autoenum._next_id(counter)
    id3 = autoenum._next_id(counter)

    assert id1 == 0
    assert id2 == 1
    assert id3 == 2

    # Test overflow
    counter.add((1 << autoenum.BITS_PER_ENUM_SPACE) - 3)
    with pytest.raises(ValueError):
        autoenum._next_id(counter)


def test_type_parameter_consistency():
    """Test that the generic type parameter correctly enforces type safety."""
    # This test is primarily a compile-time check
    # Here we're just verifying the attributes to ensure the code paths work

    test_space = abstract.TensorSpace(TestBasis())
    other_space = abstract.TensorSpace(OtherBasis())

    test_enum = autoenum.Type(test_space, "TestEnum")
    other_enum = autoenum.Type(other_space, "OtherEnum")

    test_value = autoenum.Value(test_enum, "TestValue")
    other_value = autoenum.Value(other_enum, "OtherValue")

    # Verify space relationships
    assert test_value.tensor.space is test_space
    assert other_value.tensor.space is other_space

    # The following would be type errors if actually attempted:
    # bad_value = autoenum.Value[TestBasis](other_enum, "BadValue")
    # test_tensor == other_value.tensor  # Would fail at compile-time


def test_enum_type_tensor_placeholder(test_space):
    """Test that enum types have a properly initialized placeholder tensor."""
    enum_type = autoenum.Type(test_space, "TestEnum")

    # Verify the tensor is initialized correctly
    assert enum_type.tensor is not None
    assert enum_type.tensor.space is test_space
    assert isinstance(enum_type.tensor, abstract.Tensor)
    assert isinstance(enum_type.tensor.node, graph.placeholder)
    assert enum_type.tensor.name == "TestEnum"

    # Verify we can use it in comparisons/operations
    test_tensor = test_space.placeholder("test")
    eq_result = test_tensor == enum_type.tensor
    assert eq_result.node.__class__.__name__ == "equal"


def test_enum_type_placeholder_autonaming():
    """Test that enum type placeholder tensors work with autonaming."""
    test_space = abstract.TensorSpace(TestBasis())

    with autonaming.context():
        weather_enum = autoenum.Type(test_space, "")

    # The placeholder tensor should have the same name as the enum type
    assert weather_enum.name == "weather_enum"
    assert weather_enum.tensor.name == "weather_enum"

    # Verify we can change the name and it propagates
    weather_enum.name = "climate_enum"
    assert weather_enum.name == "climate_enum"
    assert weather_enum.tensor.name == "climate_enum"<|MERGE_RESOLUTION|>--- conflicted
+++ resolved
@@ -34,12 +34,8 @@
     assert enum_type.name == "TestEnum"
     assert enum_type.space is test_space
     assert enum_type.basevalue > 0
-<<<<<<< HEAD
-    assert enum_type.basevalue % (1 << autoenum.BITS_PER_ENUM_SPACE) == 0  # Should be left-shifted
-=======
     # Should be left-shifted
     assert enum_type.basevalue % (1 << autoenum.BITS_PER_ENUM_SPACE) == 0
->>>>>>> 2c06bd54
 
 
 def test_enum_value_creation(test_space):
@@ -140,10 +136,6 @@
     test_space = abstract.TensorSpace(TestBasis())
     enum_type = autoenum.Type(test_space, "OverflowTest")
 
-<<<<<<< HEAD
-    # Manually set the counter to near the limit
-    enum_type.gen.add((1 << autoenum.BITS_PER_ENUM_SPACE) - 3)
-=======
     # Exhaust the whole enum space
     allvalues = set()
     while True:
@@ -152,7 +144,6 @@
             allvalues.add(value)
         except ValueError:
             break
->>>>>>> 2c06bd54
 
     # Ensure that we have the expected number of values
     assert len(allvalues) == autoenum.num_values_per_enum_space
