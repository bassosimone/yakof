"""Tests for the yakof.numpybackend.executor module."""

# SPDX-License-Identifier: Apache-2.0

import numpy as np
import pytest

from yakof.frontend import graph, linearize
from yakof.numpybackend import evaluator, executor


def test_constant_evaluation():
    """Test evaluation of constant nodes with the executor."""
    # Create and linearize constant nodes
    node1 = graph.constant(1.0)
    node2 = graph.constant(True)
    node3 = graph.constant(42)

    # Create execution plans
    plan1 = linearize.forest(node1)
    plan2 = linearize.forest(node2)
    plan3 = linearize.forest(node3)

    # Create state for executor
    state1 = executor.State({})
    state2 = executor.State({})
    state3 = executor.State({})

    # Execute each node in the plan
    for node in plan1:
        executor.evaluate(state1, node)
    for node in plan2:
        executor.evaluate(state2, node)
    for node in plan3:
        executor.evaluate(state3, node)

    # Check results
    assert np.array_equal(state1.values[node1], np.array(1.0))
    assert np.array_equal(state2.values[node2], np.array(True))
    assert np.array_equal(state3.values[node3], np.array(42))


def test_placeholder_evaluation():
    """Test evaluation of placeholder nodes with the executor."""
    # Create placeholder nodes
    x = graph.placeholder("x")
    y = graph.placeholder("y", default_value=3.14)

    # Create execution plans
    plan_x = linearize.forest(x)
    plan_y = linearize.forest(y)

    # Test with binding
    x_value = np.array([[1.0, 2.0, 3.0], [4.0, 5.0, 6.0]])
    state_x = executor.State({x: x_value})
    for node in plan_x:
        executor.evaluate(state_x, node)
    assert np.array_equal(state_x.values[x], x_value)

    # Test default value
    state_y = executor.State({})
    for node in plan_y:
        executor.evaluate(state_y, node)
    assert np.array_equal(state_y.values[y], np.array(3.14))

    # Test missing binding
    state_missing = executor.State({})
    with pytest.raises(executor.PlaceholderValueNotProvided):
        for node in plan_x:
            executor.evaluate(state_missing, node)


def test_arithmetic_operations():
    """Test evaluation of arithmetic operations with the executor."""
    # Create placeholder nodes
    x_node = graph.placeholder("x")
    y_node = graph.placeholder("y")

    # Create operation nodes
    add_node = graph.add(x_node, y_node)
    sub_node = graph.subtract(x_node, y_node)
    mul_node = graph.multiply(x_node, y_node)
    div_node = graph.divide(x_node, y_node)

    # Create execution plans
    add_plan = linearize.forest(add_node)
    sub_plan = linearize.forest(sub_node)
    mul_plan = linearize.forest(mul_node)
    div_plan = linearize.forest(div_node)

    # Prepare test data
    x = np.array([[1.0, 2.0, 3.0], [4.0, 5.0, 6.0], [7.0, 8.0, 9.0]])
    y = np.array([[0.1, 0.2, 0.3], [0.4, 0.5, 0.6], [0.7, 0.8, 0.9]])

    # Test addition
    add_state = executor.State({x_node: x, y_node: y})
    for node in add_plan:
        executor.evaluate(add_state, node)
    assert np.array_equal(add_state.values[add_node], x + y)

    # Test subtraction
    sub_state = executor.State({x_node: x, y_node: y})
    for node in sub_plan:
        executor.evaluate(sub_state, node)
    assert np.array_equal(sub_state.values[sub_node], x - y)

    # Test multiplication
    mul_state = executor.State({x_node: x, y_node: y})
    for node in mul_plan:
        executor.evaluate(mul_state, node)
    assert np.array_equal(mul_state.values[mul_node], x * y)

    # Test division
    div_state = executor.State({x_node: x, y_node: y})
    for node in div_plan:
        executor.evaluate(div_state, node)
    assert np.array_equal(div_state.values[div_node], x / y)


def test_comparison_with_evaluator():
    """Test that executor produces the same results as the evaluator."""
    # Create a complex graph
    x = graph.placeholder("x")
    y = graph.placeholder("y")
    z = graph.add(x, y)
    w = graph.multiply(z, graph.constant(2.0))
    result = graph.power(w, graph.constant(0.5))  # sqrt of 2 * (x + y)

    # Create execution plan
    plan = linearize.forest(result)

    # Test data
    x_val = np.array([[1.0, 2.0], [3.0, 4.0]])
    y_val = np.array([[5.0, 6.0], [7.0, 8.0]])

    # Evaluate with evaluator
    eval_state = evaluator.StateWithoutCache({"x": x_val, "y": y_val})
    eval_result = evaluator.evaluate(result, eval_state)

    # Evaluate with executor
    exec_state = executor.State({x: x_val, y: y_val})
    for node in plan:
        executor.evaluate(exec_state, node)
    exec_result = exec_state.values[result]

    # Compare results
    assert np.allclose(eval_result, exec_result)


def test_where_operation():
    """Test where operation with the executor."""
    # Create nodes
    cond_node = graph.placeholder("cond")
    x_node = graph.placeholder("x")
    y_node = graph.placeholder("y")
    where_node = graph.where(cond_node, x_node, y_node)

    # Create execution plan
    plan = linearize.forest(where_node)

    # Test case
    cond = np.array([[True, False, True], [False, True, False], [True, False, True]])
    x = np.array([[1.0, 2.0, 3.0], [4.0, 5.0, 6.0], [7.0, 8.0, 9.0]])
    y = np.array([[9.0, 8.0, 7.0], [6.0, 5.0, 4.0], [3.0, 2.0, 1.0]])
    expected = np.where(cond, x, y)

    # Evaluate with executor
    state = executor.State({cond_node: cond, x_node: x, y_node: y})
    for node in plan:
        executor.evaluate(state, node)

    # Check result
    assert np.array_equal(state.values[where_node], expected)


def test_multi_clause_where():
    """Test multi-clause where operations with the executor."""
    # Create nodes
    cond1 = graph.placeholder("cond1")
    cond2 = graph.placeholder("cond2")
    val1 = graph.constant(1.0)
    val2 = graph.constant(2.0)
    default = graph.constant(0.0)

    node = graph.multi_clause_where([(cond1, val1), (cond2, val2)], default)

    # Create execution plan
    plan = linearize.forest(node)

    # Test data
    cond1_val = np.array(
        [[True, False, False], [False, True, False], [False, False, True]]
    )
    cond2_val = np.array(
        [[False, True, False], [True, False, False], [False, True, False]]
    )
    expected = np.select([cond1_val, cond2_val], [1.0, 2.0], default=0.0)

    # Evaluate with executor
    state = executor.State({cond1: cond1_val, cond2: cond2_val})
    for node_in_plan in plan:
        executor.evaluate(state, node_in_plan)

    # Check result
    assert np.array_equal(state.values[node], expected)


def test_complex_graph():
    """Test execution of a complex graph with multiple operations."""
    # Build a more complex graph
    x = graph.placeholder("x")
    y = graph.placeholder("y")

    # x^2 + 2*y
    x_squared = graph.power(x, graph.constant(2.0))
    two_y = graph.multiply(y, graph.constant(2.0))
    sum_term = graph.add(x_squared, two_y)

    # where(x > y, x^2 + 2*y, y - x)
    diff = graph.subtract(y, x)
    condition = graph.greater(x, y)
    result = graph.where(condition, sum_term, diff)

    # Create execution plan
    plan = linearize.forest(result)

    # Test data
    x_val = np.array([[1.0, 5.0], [3.0, 2.0]])
    y_val = np.array([[2.0, 3.0], [1.0, 4.0]])

    # Expected result calculations
    expected_x_squared = x_val**2
    expected_two_y = 2 * y_val
    expected_sum = expected_x_squared + expected_two_y
    expected_diff = y_val - x_val
    expected_condition = x_val > y_val
    expected_result = np.where(expected_condition, expected_sum, expected_diff)

    # Evaluate with executor
    state = executor.State({x: x_val, y: y_val})
    for node_in_plan in plan:
        executor.evaluate(state, node_in_plan)

    # Check intermediate and final results
    assert np.array_equal(state.values[x_squared], expected_x_squared)
    assert np.array_equal(state.values[two_y], expected_two_y)
    assert np.array_equal(state.values[sum_term], expected_sum)
    assert np.array_equal(state.values[diff], expected_diff)
    assert np.array_equal(state.values[condition], expected_condition)
    assert np.array_equal(state.values[result], expected_result)


def test_debug_flags(capsys, monkeypatch):
    """Test debug flags for tracing and breaking."""
    # Mock input function
    mock_input_calls = []

    def mock_input(prompt):
        mock_input_calls.append(prompt)
        return ""

    monkeypatch.setattr("builtins.input", mock_input)

    # Create a simple graph
    x = graph.placeholder("x")
    y = graph.multiply(x, graph.constant(2.0))

    # Set trace flag on node
    traced_y = graph.tracepoint(y)

    # Create execution plan
    plan = linearize.forest(traced_y)

    # Evaluate with trace flag
    state = executor.State({x: np.array([1.0, 2.0, 3.0])})
    for node in plan:
        executor.evaluate(state, node)

    # Check trace output
    captured = capsys.readouterr()
    assert "=== begin tracepoint ===" in captured.out

    # Test global trace flag
    z = graph.add(x, graph.constant(5.0))
    plan = linearize.forest(z)

    state = executor.State({x: np.array([1.0, 2.0, 3.0])}, flags=graph.NODE_FLAG_TRACE)
    for node in plan:
        executor.evaluate(state, node)

    captured = capsys.readouterr()
    assert "=== begin tracepoint ===" in captured.out

    # Test break flag on named node
    named_node = graph.add(x, graph.constant(10.0))
    named_node.name = "named_addition"
    plan = linearize.forest(named_node)

<<<<<<< HEAD
    state = executor.State({x: np.array([1.0, 2.0, 3.0])}, flags=executor.FLAG_BREAK)
=======
    state = executor.State({x: np.array([1.0, 2.0, 3.0])}, flags=graph.NODE_FLAG_BREAK)
>>>>>>> 9ba8225d
    for node in plan:
        executor.evaluate(state, node)

    # Check that input was called (breakpoint triggered)
    assert len(mock_input_calls) > 0


def test_error_handling():
    """Test error handling in the executor."""
    # Create a node with missing dependency
    x = graph.placeholder("x")
    y = graph.placeholder("y")
    z = graph.add(x, y)
    plan = linearize.forest(z)

    # Test missing placeholder value
    state = executor.State({x: np.array([1.0, 2.0])})  # y is missing
    with pytest.raises(executor.PlaceholderValueNotProvided):
        for node in plan:
            executor.evaluate(state, node)

    # Test unknown node type
    class unknown_node(graph.Node):
        pass

    with pytest.raises(executor.UnsupportedNodeType):
        executor.evaluate(executor.State({}), unknown_node())

    # Test unknown operation
    class unknown_binary(graph.BinaryOp):
        pass

    unknown_op = unknown_binary(graph.constant(1.0), graph.constant(2.0))
    plan = linearize.forest(unknown_op)
    state = executor.State({})

    with pytest.raises(executor.UnsupportedOperation):
        for node in plan:
            executor.evaluate(state, node)

    # Test evaluation ordering error (missing dependency)
    x = graph.placeholder("x")
    y = graph.add(x, graph.constant(1.0))

    # Not following the plan order - trying to evaluate y before x
    state = executor.State({x: np.array([1.0])})
    with pytest.raises(executor.NodeValueNotFound):
        executor.evaluate(state, y)  # Should fail, x not evaluated yet


def test_reduction_operations():
    """Test reduction operations with the executor."""
    # Create nodes
    x = graph.placeholder("x")
    sum_node = graph.reduce_sum(x, axis=0)
    mean_node = graph.reduce_mean(x, axis=1)

    # Create execution plans
    sum_plan = linearize.forest(sum_node)
    mean_plan = linearize.forest(mean_node)

    # Test data
    x_val = np.array([[1.0, 2.0, 3.0], [4.0, 5.0, 6.0], [7.0, 8.0, 9.0]])

    # Test sum reduction
    sum_state = executor.State({x: x_val})
    for node in sum_plan:
        executor.evaluate(sum_state, node)
    assert np.array_equal(sum_state.values[sum_node], np.sum(x_val, axis=0))

    # Test mean reduction
    mean_state = executor.State({x: x_val})
    for node in mean_plan:
        executor.evaluate(mean_state, node)
    assert np.array_equal(mean_state.values[mean_node], np.mean(x_val, axis=1))


def test_expand_dims_operation():
    """Test expand_dims operation with the executor."""
    # Create nodes
    x = graph.placeholder("x")
    expanded0 = graph.expand_dims(x, axis=0)
    expanded1 = graph.expand_dims(x, axis=1)
    expanded2 = graph.expand_dims(x, axis=2)

    # Create execution plans
    plan0 = linearize.forest(expanded0)
    plan1 = linearize.forest(expanded1)
    plan2 = linearize.forest(expanded2)

    # Test data
    x_val = np.array([[1.0, 2.0, 3.0], [4.0, 5.0, 6.0]])  # 2x3

    # Test expand dims on axis 0
    state0 = executor.State({x: x_val})
    for node in plan0:
        executor.evaluate(state0, node)
    result0 = state0.values[expanded0]
    assert result0.shape == (1, 2, 3)
    assert np.array_equal(result0[0], x_val)

    # Test expand dims on axis 1
    state1 = executor.State({x: x_val})
    for node in plan1:
        executor.evaluate(state1, node)
    result1 = state1.values[expanded1]
    assert result1.shape == (2, 1, 3)
    assert np.array_equal(result1[:, 0, :], x_val)

    # Test expand dims on axis 2
    state2 = executor.State({x: x_val})
    for node in plan2:
        executor.evaluate(state2, node)
    result2 = state2.values[expanded2]
    assert result2.shape == (2, 3, 1)
    assert np.array_equal(result2[:, :, 0], x_val)


def test_execute_plan_helper():
    """Test a helper function to execute an entire plan in one go."""
    # This test demonstrates how you might create a helper function
    # to simplify the common pattern of executing a linearized plan

    def execute_plan(plan, initial_state):
        """Helper to execute a full plan with the given initial state."""
        state = initial_state
        for node in plan:
            executor.evaluate(state, node)
        return state

    # Create a simple graph
    x = graph.placeholder("x")
    y = graph.placeholder("y")
    z = graph.add(x, y)
    w = graph.multiply(z, graph.constant(2.0))

    # Linearize
    plan = linearize.forest(w)

    # Execute the plan
    x_val = np.array([1.0, 2.0, 3.0])
    y_val = np.array([4.0, 5.0, 6.0])

    state = execute_plan(plan, executor.State({x: x_val, y: y_val}))

    # Check result
    assert np.array_equal(state.values[w], (x_val + y_val) * 2.0)


def test_comparison_operations():
    """Test comparison operations with the executor."""
    # Create placeholder nodes
    x = graph.placeholder("x")
    y = graph.placeholder("y")

    # Create comparison nodes
    lt = graph.less(x, y)
    gt = graph.greater(x, y)
    eq = graph.equal(x, y)
    ne = graph.not_equal(x, y)
    le = graph.less_equal(x, y)
    ge = graph.greater_equal(x, y)

    # Create execution plans
    plans = {op: linearize.forest(op) for op in [lt, gt, eq, ne, le, ge]}

    # Test data
    x_val = np.array([[1.0, 2.0, 3.0], [4.0, 5.0, 6.0]])
    y_val = np.array([[2.0, 2.0, 2.0], [5.0, 5.0, 5.0]])

    # Expected results
    expected = {
        lt: x_val < y_val,
        gt: x_val > y_val,
        eq: x_val == y_val,
        ne: x_val != y_val,
        le: x_val <= y_val,
        ge: x_val >= y_val,
    }

    # Test each operation
    for op, plan in plans.items():
        state = executor.State({x: x_val, y: y_val})
        for node in plan:
            executor.evaluate(state, node)
        assert np.array_equal(state.values[op], expected[op])


def test_state_value_access():
    """Test the State.get method for accessing node values."""
    # Create a node and a state
    x = graph.placeholder("x")
    y = graph.constant(2.0)
    z = graph.add(x, y)

    state = executor.State({x: np.array([1.0, 2.0, 3.0])})

    # Evaluate constant node
    executor.evaluate(state, y)

    # Test that node exists in state.values
    assert y in state.values


def test_placeholder_with_state_value():
    """Test evaluation of placeholders with values provided in the state."""
    # Create placeholder nodes with and without default values
    x_no_default = graph.placeholder("x_no_default")
    squared = graph.power(x_no_default, graph.constant(2.0))
    y_with_default = graph.placeholder("y_with_default", default_value=100.0)

    # Create plan for both nodes
    plan = linearize.forest(x_no_default, squared, y_with_default)

    # Test case 1: Both placeholders provided in state
    state1 = executor.State(
        {
            x_no_default: np.array([1.0, 2.0, 3.0]),
            y_with_default: np.array([4.0, 5.0, 6.0]),  # Overrides default value
        }
    )

    for node in plan:
        executor.evaluate(state1, node)

    assert np.array_equal(state1.values[x_no_default], np.array([1.0, 2.0, 3.0]))
    assert np.array_equal(state1.values[y_with_default], np.array([4.0, 5.0, 6.0]))

    # Test case 2: Only placeholder without default provided in state
    # (the other one should use default value)
    state2 = executor.State(
        {
            x_no_default: np.array([7.0, 8.0, 9.0]),
            # y_with_default not provided, should use default
        }
    )

    for node in plan:
        executor.evaluate(state2, node)

    assert np.array_equal(state2.values[x_no_default], np.array([7.0, 8.0, 9.0]))
    assert np.array_equal(state2.values[y_with_default], np.array(100.0))

    # Test case 3: Only placeholder with default provided in state
    # (the other one should fail)
    state3 = executor.State(
        {
            # x_no_default not provided, should fail
            y_with_default: np.array([10.0, 11.0, 12.0])
        }
    )

    # This should raise an error when x_no_default is evaluated
    with pytest.raises(executor.PlaceholderValueNotProvided):
        for node in plan:
            executor.evaluate(state3, node)


def test_unary_operations():
    """Test all supported unary operations and an unsupported one."""
    # Create placeholder node
    x = graph.placeholder("x")

    # Create various unary operation nodes
    exp_node = graph.exp(x)
    log_node = graph.log(x)
    not_node = graph.logical_not(x)

    # Create execution plans
    exp_plan = linearize.forest(exp_node)
    log_plan = linearize.forest(log_node)
    not_plan = linearize.forest(not_node)

    # Test data
    x_numeric = np.array([[-1.0, 2.0, -3.0], [4.0, -5.0, 6.0]])
    x_boolean = np.array([[True, False], [False, True]])

    # Test each operation with appropriate input type

    # Test exponential
    exp_state = executor.State({x: x_numeric})
    for node in exp_plan:
        executor.evaluate(exp_state, node)
    assert np.array_equal(exp_state.values[exp_node], np.exp(x_numeric))

    # Test logarithm (using positive values to avoid warnings)
    log_state = executor.State({x: np.abs(x_numeric)})
    for node in log_plan:
        executor.evaluate(log_state, node)
    assert np.array_equal(log_state.values[log_node], np.log(np.abs(x_numeric)))

    # Test logical not
    not_state = executor.State({x: x_boolean})
    for node in not_plan:
        executor.evaluate(not_state, node)
    assert np.array_equal(not_state.values[not_node], np.logical_not(x_boolean))

    # Test unsupported unary operation
    class UnsupportedUnaryOp(graph.UnaryOp):
        pass

    unsupported_node = UnsupportedUnaryOp(x)
    unsupported_plan = linearize.forest(unsupported_node)

    unsupported_state = executor.State({x: x_numeric})

    with pytest.raises(executor.UnsupportedOperation):
        for node in unsupported_plan:
            executor.evaluate(unsupported_state, node)


def test_axis_operations():
    """Test all supported axis operations and an unsupported one."""
    # Create placeholder node
    x = graph.placeholder("x")

    # Create various axis operation nodes
    expand_node = graph.expand_dims(x, axis=1)
    sum_node = graph.reduce_sum(x, axis=0)
    mean_node = graph.reduce_mean(x, axis=1)

    # Create execution plans
    expand_plan = linearize.forest(expand_node)
    sum_plan = linearize.forest(sum_node)
    mean_plan = linearize.forest(mean_node)

    # Test data
    x_val = np.array([[1.0, 2.0, 3.0], [4.0, 5.0, 6.0], [7.0, 8.0, 9.0]])  # 3x3

    # Test expand_dims
    expand_state = executor.State({x: x_val})
    for node in expand_plan:
        executor.evaluate(expand_state, node)
    expected_expand = np.expand_dims(x_val, axis=1)
    assert np.array_equal(expand_state.values[expand_node], expected_expand)
    assert expand_state.values[expand_node].shape == (3, 1, 3)

    # Test reduce_sum
    sum_state = executor.State({x: x_val})
    for node in sum_plan:
        executor.evaluate(sum_state, node)
    expected_sum = np.sum(x_val, axis=0)
    assert np.array_equal(sum_state.values[sum_node], expected_sum)

    # Test reduce_mean
    mean_state = executor.State({x: x_val})
    for node in mean_plan:
        executor.evaluate(mean_state, node)
    expected_mean = np.mean(x_val, axis=1)
    assert np.array_equal(mean_state.values[mean_node], expected_mean)

    # Test unsupported axis operation
    class UnsupportedAxisOp(graph.AxisOp):
        pass

    unsupported_node = UnsupportedAxisOp(x, axis=0)
    unsupported_plan = linearize.forest(unsupported_node)

    unsupported_state = executor.State({x: x_val})

    with pytest.raises(executor.UnsupportedOperation):
        for node in unsupported_plan:
            executor.evaluate(unsupported_state, node)

    # Test invalid axis value
    with pytest.raises(ValueError):  # NumPy raises ValueError for invalid axes
        # Create a valid node type but with invalid axis
        invalid_axis_node = graph.reduce_sum(
            x, axis=5
        )  # x is only 2D, so axis=5 is invalid
        invalid_plan = linearize.forest(invalid_axis_node)
        invalid_state = executor.State({x: x_val})

        for node in invalid_plan:
            executor.evaluate(invalid_state, node)<|MERGE_RESOLUTION|>--- conflicted
+++ resolved
@@ -296,11 +296,7 @@
     named_node.name = "named_addition"
     plan = linearize.forest(named_node)
 
-<<<<<<< HEAD
-    state = executor.State({x: np.array([1.0, 2.0, 3.0])}, flags=executor.FLAG_BREAK)
-=======
     state = executor.State({x: np.array([1.0, 2.0, 3.0])}, flags=graph.NODE_FLAG_BREAK)
->>>>>>> 9ba8225d
     for node in plan:
         executor.evaluate(state, node)
 
