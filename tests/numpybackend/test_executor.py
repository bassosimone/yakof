--- conflicted
+++ resolved
@@ -685,14 +685,7 @@
     y_val = np.array([4.0, 5.0, 6.0])
 
     # Create state with tracing flag
-<<<<<<< HEAD
-    state = executor.State(
-        {x: x_val, y: y_val},
-        flags=graph.NODE_FLAG_TRACE
-    )
-=======
     state = executor.State({x: x_val, y: y_val}, flags=graph.NODE_FLAG_TRACE)
->>>>>>> 5b38f94a
 
     # Check that tracing output was generated during initialization
     captured = capsys.readouterr()
