--- conflicted
+++ resolved
@@ -19,8 +19,4 @@
 addopts = "--cov=yakof --cov-report=xml --cov-report=term-missing"
 
 [tool.uv.sources]
-<<<<<<< HEAD
-dt-model = { git = "https://github.com/fbk-most/dt-model", rev = "fix/pythonversion" }
-=======
-dt-model = { git = "https://github.com/fbk-most/dt-model", rev = "main" }
->>>>>>> ba5f9a7f
+dt-model = { git = "https://github.com/fbk-most/dt-model", rev = "main" }